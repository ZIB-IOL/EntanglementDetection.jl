function build_callback(trajectory_arr, epsilon, max_active, shortcut, shortcut_scale, noise_mixture, rp, Δp, noise_k, C, Id, verbose, logfile, callback_iter)
    primal_prev = Inf
    noise_print_update = true
    noise_print_count = 0
    noise_update_count = 0
    if verbose == 1 && noise_mixture == false
        Printf.@printf(
            stdout,
            "%s  %s  %s    %s\n",
            lpad("Iteration", 12),
            lpad("Primal", 12),
            lpad("Dual gap", 10),
            lpad("#Atoms", 7),
            )
    elseif verbose == 1 && noise_mixture
        Printf.@printf(
            stdout,
            "%s  %s  %s    %s    %s\n",
            lpad("Iteration", 12),
            lpad("Primal", 12),
            lpad("Dual gap", 10),
            lpad("Noise", 10),
            lpad("#Atoms", 7),
            )
    elseif verbose == 2 && noise_mixture == false
        Printf.@printf(
            stdout,
            "%s  %s  %s    %s   %s    %s    %s\n",
            lpad("Iteration", 12),
            lpad("Primal", 12),
            lpad("Dual gap", 10),
            lpad("Time (sec)", 10),
            lpad("#It/sec", 10),
            lpad("#Atoms", 7),
            lpad("#LMOs", 7)
            )
    elseif verbose == 2 && noise_mixture
        Printf.@printf(
            stdout,
            "%s  %s  %s    %s    %s    %s   %s    %s    %s\n",
            lpad("Iteration", 12),
            lpad("Primal", 12),
            lpad("Primal_prev", 12),
            lpad("Dual gap", 10),
            lpad("Noise", 10),
            lpad("Time (sec)", 10),
            lpad("#It/sec", 10),
            lpad("#Atoms", 7),
            lpad("#LMOs", 7)
            )
    end
    flush(logfile)
    function callback(state, args...)
        if length(args) > 0
            active_set = args[1]
            # push!(trajectory_arr, (FrankWolfe.callback_state(state)..., length(active_set), rp[]))
        else
            active_set = []
            # push!(trajectory_arr, (FrankWolfe.callback_state(state)..., rp[]))
        end
        state.lmo.fwdata.fw_iter[1] = state.t
        state.lmo.fwdata.fw_time[1] = state.time

        if (mod(state.t, callback_iter) == 0 || noise_print_update)
            if verbose == 1 && noise_mixture == false
                Printf.@printf(
                    stdout,
                    "%s    %.4e    %.4e    %s\n",
                    lpad(state.t, 12),
                    state.primal,
                    state.dual_gap,
                    lpad(length(active_set), 7)
                    )
            elseif verbose == 1 && noise_mixture
                Printf.@printf(
                    stdout,
                    "%s    %.4e    %.4e    %.4e    %s\n",
                    lpad(state.t, 12),
                    state.primal,
                    state.dual_gap,
                    rp[],
                    lpad(length(active_set), 7)
                    )
            elseif verbose == 2 && noise_mixture == false
                Printf.@printf(
                    stdout,
                    "%s    %.4e    %.4e    %.4e    %s   %s    %s\n",
                    lpad(state.t, 12),
                    state.primal,
                    state.dual_gap,
                    state.time,
                    lpad(Printf.@sprintf("%.4e", state.t / state.time), 10),
                    lpad(length(active_set), 7),
                    lpad(state.lmo.fwdata.lmo_counts[1], 7)
                    )
            elseif verbose == 2 && noise_mixture
                Printf.@printf(
                    stdout,
                    "%s    %.4e    %s    %.4e    %.4e    %.4e    %s   %s    %s\n",
                    lpad(state.t, 12),
                    state.primal,
                    lpad(Printf.@sprintf("%.4e", primal_prev), 10),
                    state.dual_gap,
                    rp[],
                    state.time,
                    lpad(Printf.@sprintf("%.4e", state.t / state.time), 10),
                    lpad(length(active_set), 7),
                    lpad(state.lmo.fwdata.lmo_counts[1], 7)
                    )
            end
            flush(logfile)
        end
        noise_print_update = false

        if length(active_set) > max_active
            # verbose > 0 && @info "active set is too large"
            return false
        end

        if noise_mixture
            if rp[] > 1 # stop if the noise is fully added
                # verbose > 0 && @info "noise is fully added"
                return false
            end
            noise_update_count += 1
            if state.t > 100 && noise_update_count < noise_k
                return true # do not update the noise
            end
            noise_update_count = 0
            if state.primal < primal_prev && state.primal / state.dual_gap > 1 + state.dual_gap * 10^4 && state.primal / state.dual_gap > shortcut_scale # update the noise
            noise_print_count += 1
                if noise_print_count > (1 / Δp) ÷ 10
                    noise_print_update = true
                    noise_print_count = 0
                end
                rp[] += Δp
                primal_prev = state.primal
                if length(args) > 0
                    if typeof(active_set) == FrankWolfe.ActiveSetQuadraticLinearSolve
                        FrankWolfe.update_active_set_quadratic!(active_set.active_set, -((1 - rp[]) * C + rp[] * Id))
                    elseif typeof(active_set) == FrankWolfe.ActiveSetQuadraticProductCaching
                        FrankWolfe.update_active_set_quadratic!(active_set, -((1 - rp[]) * C + rp[] * Id))
                    end
                end
                return true
            end
        end

        if !noise_mixture && shortcut && state.primal / state.dual_gap > shortcut_scale # when gap is large enough -> entangled, stop. (remove if we not use it)
            # verbose > 0 && @info "shortcut"
            return false
        end

        if state.primal < epsilon # stop if the primal is small enough (main stopping criterion)
<<<<<<< HEAD
            # verbose > 0 &&  @info "primal is small enough"
=======
            verbose > 0 && @info "primal is small enough"
>>>>>>> 30c6a1d4
            return false
        end

        return true # control when to stop
    end
    return callback
end<|MERGE_RESOLUTION|>--- conflicted
+++ resolved
@@ -152,11 +152,7 @@
         end
 
         if state.primal < epsilon # stop if the primal is small enough (main stopping criterion)
-<<<<<<< HEAD
-            # verbose > 0 &&  @info "primal is small enough"
-=======
-            verbose > 0 && @info "primal is small enough"
->>>>>>> 30c6a1d4
+            # verbose > 0 && @info "primal is small enough"
             return false
         end
 
